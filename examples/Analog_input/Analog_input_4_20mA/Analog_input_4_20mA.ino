/*
 * Portenta Machine Control - Analog in 4-20 mA
 *
 * This example provides the current value acquired by the Machine Control.
 * For each channel of the ANALOG IN connector, a 120 ohm resistor to GND is present.
 * The current from the 4-20mA sensor passes through it, generating a voltage
 * that is sampled by the Portenta's ADC.
 * To use the 4-20mA functionality, a 24V supply on the PWR SUPPLY connector is required.
 *
 * The circuit:
 *  - Portenta H7
 *  - Portenta Machine Control
 *
 * Initial author: Riccardo Rizzo @Rocketct
 */

#include <Arduino_MachineControl.h>

#define SENSE_RES 120

<<<<<<< HEAD
const float REFERENCE = 3.3;
=======
float reference = 3.0;
>>>>>>> ca7ff9b3

void setup() {
  Serial.begin(9600);
  while (!Serial) {
    ; // wait for serial port to connect.
  }

  MachineControl_AnalogIn.begin(SensorType::MA_4_20);
}

void loop() {
  float raw_voltage_ch0 = MachineControl_AnalogIn.read(0);
  float voltage_ch0 = (raw_voltage_ch0 * REFERENCE) / 65535;
  float current_ch0 = (voltage_ch0 / SENSE_RES) * 1000;
  Serial.print("Measured Current CH0: ");
  Serial.print(current_ch0);
  Serial.println("mA");

  float raw_voltage_ch1 = MachineControl_AnalogIn.read(1);
  float voltage_ch1 = (raw_voltage_ch1 * REFERENCE) / 65535;
  float current_ch1 = (voltage_ch1 / SENSE_RES) * 1000;
  Serial.print("Measured Current CH1: ");
  Serial.print(current_ch1);
  Serial.println("mA");

  float raw_voltage_ch2 = MachineControl_AnalogIn.read(2);
  float voltage_ch2 = (raw_voltage_ch2 * REFERENCE) / 65535;
  float current_ch2 = (voltage_ch2 / SENSE_RES) * 1000;
  Serial.print("Measured Current CH2: ");
  Serial.print(current_ch2);
  Serial.println("mA");

  Serial.println();
  delay(250);
}<|MERGE_RESOLUTION|>--- conflicted
+++ resolved
@@ -18,11 +18,7 @@
 
 #define SENSE_RES 120
 
-<<<<<<< HEAD
-const float REFERENCE = 3.3;
-=======
-float reference = 3.0;
->>>>>>> ca7ff9b3
+const float REFERENCE = 3.0;
 
 void setup() {
   Serial.begin(9600);
